--- conflicted
+++ resolved
@@ -55,7 +55,6 @@
     for i, metadata in enumerate(entries):
         actual_file_name = file_name(i) if callable(file_name) else f'{file_name}_{i}'
         path = os.path.join(dir_path, actual_file_name)
-<<<<<<< HEAD
 
         if output_format.lower() == 'embed' and file_format.lower() == 'png':
             targetImage = Image.open(f'{path}.{file_format.lower()}')
@@ -75,12 +74,4 @@
                     for key, val in metadata.items():
                         f.write(f'{key}: {val}\n')
                 elif output_format.lower() == 'json':
-                    json.dump(metadata, f)
-=======
-        with open(f'{path}.{output_format.lower()}', 'w', encoding='utf-8') as f:
-            if output_format.lower() == 'txt':
-                for key, val in metadata.items():
-                    f.write(f'{key}: {val}\n')
-            elif output_format.lower() == 'json':
-                json.dump(metadata, f, indent=2)
->>>>>>> d26899ae
+                    json.dump(metadata, f, indent=2)