import torch
from torch import Tensor

from sdkit import Context
from sdkit.utils import log

from . import default_samplers, k_samplers, unipc_samplers


def make_samples(
    context: Context,
    sampler_name: str = None,
    seed: int = 42,
    batch_size: int = 1,
    shape: tuple = (),
    steps: int = 50,
    cond: Tensor = None,
    uncond: Tensor = None,
    guidance_scale: float = 0.8,
    callback=None,
    **kwargs,
):
    """
    Common args:
    * context: Context
    * sampler_name: str
    * seed: int
    * batch_size: int - number of images to generate in parallel
    * shape: tuple
    * steps: int - number of inference steps
    * cond: Tensor - conditioning from the prompt
    * uncond: Tensor - unconditional conditioning from the negative prompt
    * guidance_scale: float
    * callback: function - signature: `callback(x_samples: Tensor, i: int)`

    additional args for txt2img:

    additional args for img2img:
    * init_image_latent: Tensor
    * mask: Tensor
    * prompt_strength: float - between 0 and 1. Use 0 to ignore the prompt entirely, or 1 to ignore the init image entirely
    """
    sampler_module = None
<<<<<<< HEAD
    if sampler_name in default_samplers.samplers:
        sampler_module = default_samplers
    if sampler_name in k_samplers.samplers:
        sampler_module = k_samplers
    if sampler_module is None:
        raise RuntimeError(f'Unknown sampler "{sampler_name}"!')
=======
    if sampler_name in default_samplers.samplers: sampler_module = default_samplers
    if sampler_name in k_samplers.samplers: sampler_module = k_samplers
    if sampler_name in unipc_samplers.samplers: sampler_module = unipc_samplers
    if sampler_module is None: raise RuntimeError(f'Unknown sampler "{sampler_name}"!')
>>>>>>> 81afb14e

    noise = make_some_noise(seed, batch_size, shape, context.device)

    return sampler_module.sample(
        context, sampler_name, noise, batch_size, shape, steps, cond, uncond, guidance_scale, callback, **kwargs
    )


def make_some_noise(seed, batch_size, shape, device):
    b1, b2, b3 = shape
    img_shape = (1, b1, b2, b3)
    tens = []
    log.info(f"seeds used = {[seed+s for s in range(batch_size)]}")

    for _ in range(batch_size):
        torch.manual_seed(seed)
        tens.append(torch.randn(img_shape, device=device))
        seed += 1
    noise = torch.cat(tens)
    del tens

    return noise<|MERGE_RESOLUTION|>--- conflicted
+++ resolved
@@ -41,19 +41,14 @@
     * prompt_strength: float - between 0 and 1. Use 0 to ignore the prompt entirely, or 1 to ignore the init image entirely
     """
     sampler_module = None
-<<<<<<< HEAD
     if sampler_name in default_samplers.samplers:
         sampler_module = default_samplers
     if sampler_name in k_samplers.samplers:
         sampler_module = k_samplers
+    if sampler_name in unipc_samplers.samplers:
+        sampler_module = unipc_samplers
     if sampler_module is None:
         raise RuntimeError(f'Unknown sampler "{sampler_name}"!')
-=======
-    if sampler_name in default_samplers.samplers: sampler_module = default_samplers
-    if sampler_name in k_samplers.samplers: sampler_module = k_samplers
-    if sampler_name in unipc_samplers.samplers: sampler_module = unipc_samplers
-    if sampler_module is None: raise RuntimeError(f'Unknown sampler "{sampler_name}"!')
->>>>>>> 81afb14e
 
     noise = make_some_noise(seed, batch_size, shape, context.device)
 
